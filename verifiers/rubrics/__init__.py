--- conflicted
+++ resolved
@@ -4,10 +4,6 @@
 from .math_rubric import MathRubric
 from .codemath_rubric import CodeMathRubric
 from .tool_rubric import ToolRubric
-<<<<<<< HEAD
-from .countdown_rubric import CountdownRubric
-__all__ = ["Rubric", "CodeRubric", "MathRubric", "ToolRubric", "CountdownRubric"]
-=======
 from .smola_tool_rubric import SmolaToolRubric
 
 __all__ = [
@@ -18,5 +14,4 @@
     "CodeMathRubric",
     "ToolRubric",
     "SmolaToolRubric"
-]
->>>>>>> 34146f46
+]