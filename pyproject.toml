[project]
name = "verifiers"
authors = [
    {name = "William Brown", email = "williambrown97@gmail.com"},
]
version = "0.1.0"
description = "Verifiers for reinforcement learning with LLMs"
license = {text = "MIT"}
requires-python = ">=3.11,<3.13"
dependencies = [
    "torch==2.5.1",
    "setuptools",
    "deepspeed",
    "accelerate",
    "peft",
    "wandb",
    "rich",
    "duckduckgo-search",
<<<<<<< HEAD
    "trl @ git+https://github.com/huggingface/trl.git",
    "liger-kernel>=0.5.2",
    "vllm>=0.7.3",
    "brave-search>=0.1.8",
]

[tool.setuptools]
packages = ["verifiers", "configs"]
=======
    "trl==0.16.0",
    "liger-kernel",
    "vllm",
    "brave-search",
]

[tool.setuptools]
packages = ["verifiers"]
>>>>>>> 0d4d2bd0
<|MERGE_RESOLUTION|>--- conflicted
+++ resolved
@@ -16,16 +16,6 @@
     "wandb",
     "rich",
     "duckduckgo-search",
-<<<<<<< HEAD
-    "trl @ git+https://github.com/huggingface/trl.git",
-    "liger-kernel>=0.5.2",
-    "vllm>=0.7.3",
-    "brave-search>=0.1.8",
-]
-
-[tool.setuptools]
-packages = ["verifiers", "configs"]
-=======
     "trl==0.16.0",
     "liger-kernel",
     "vllm",
@@ -33,5 +23,4 @@
 ]
 
 [tool.setuptools]
-packages = ["verifiers"]
->>>>>>> 0d4d2bd0
+packages = ["verifiers"]